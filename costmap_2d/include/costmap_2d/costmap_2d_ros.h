--- conflicted
+++ resolved
@@ -44,7 +44,6 @@
 #include <costmap_2d/Costmap2DConfig.h>
 #include <dynamic_reconfigure/server.h>
 
-<<<<<<< HEAD
 class SuperValue : public XmlRpc::XmlRpcValue
 {
 public:
@@ -59,394 +58,93 @@
     _value.asArray = new std::vector<XmlRpc::XmlRpcValue>(*a);
   }
 };
-=======
-namespace costmap_2d {
-
-  /**
-   * @class Costmap2DROS
-   * @brief A ROS wrapper for a 2D Costmap. Handles subscribing to topics that
-   * provide observations about obstacles in either the form of PointCloud or LaserScan
-   * messages.
-   */
-  class Costmap2DROS {
-    public:
-      /**
-       * @brief  Constructor for the wrapper
-       * @param name The name for this costmap
-       * @param tf A reference to a TransformListener
-       */
-      Costmap2DROS(std::string name, tf::TransformListener& tf);
-
-      /**
-       * @brief  Destructor for the wrapper. Cleans up pointers.
-       */
-      ~Costmap2DROS();
-
-      /**
-       * @brief  If you want to manage your own observation buffer you can add
-       * it to the costmap. Note, this is somewhat experimental as this feature
-       * has not been used enough to have been proven reliable.
-       * @param  buffer A shared pointer to your observation buffer
-       */
-      void addObservationBuffer(const boost::shared_ptr<ObservationBuffer>& buffer);
-
-      /**
-       * @brief  Get the observations used to mark space
-       * @param marking_observations A reference to a vector that will be populated with the observations 
-       * @return True if all the observation buffers are current, false otherwise
-       */
-      bool getMarkingObservations(std::vector<Observation>& marking_observations) const;
-
-      /**
-       * @brief  Get the observations used to clear space
-       * @param marking_observations A reference to a vector that will be populated with the observations 
-       * @return True if all the observation buffers are current, false otherwise
-       */
-      bool getClearingObservations(std::vector<Observation>& clearing_observations) const;
-
-      /**
-       * @brief  Update the underlying costmap with new sensor data. 
-       * If you want to update the map outside of the update loop that runs, you can call this.
-       */
-      void updateMap();
-
-      /**
-       * @brief  Given a pose, build the oriented footprint of the robot
-       * @param  x The x position of the robot
-       * @param  y The y position of the robot
-       * @param  theta The orientation of the robot
-       * @param  oriented_footprint Will be filled with the points in the oriented footprint of the robot
-       */
-      void getOrientedFootprint(double x, double y, double theta, std::vector<geometry_msgs::Point>& oriented_footprint) const;
-
-      /**
-       * @brief  Build the oriented footprint of the robot at the robot's current pose
-       * @param  oriented_footprint Will be filled with the points in the oriented footprint of the robot
-       */
-      void getOrientedFootprint(std::vector<geometry_msgs::Point>& oriented_footprint) const;
-
-      /**
-       * @brief Get the pose of the robot in the global frame of the costmap
-       * @param global_pose Will be set to the pose of the robot in the global frame of the costmap
-       * @return True if the pose was set successfully, false otherwise
-       */
-      bool getRobotPose(tf::Stamped<tf::Pose>& global_pose) const;
-
-      /**
-       * @brief Clear the footprint of the robot in the costmap
-       */
-      void clearRobotFootprint();
-
-      /**
-       * @brief Clear the footprint of the robot in the costmap at a given pose
-       * @param global_pose The pose to clear the footprint at
-       */
-      void clearRobotFootprint(const tf::Stamped<tf::Pose>& global_pose);
-
-      /**
-       * @brief  Set a region in the costmap specified by a convex polygon to a cost
-       * @param polygon The polygon affected
-       * @param cost_value The cost to apply
-       * @return True if the operation was successful, false otherwise
-       */
-      bool setConvexPolygonCost(const std::vector<geometry_msgs::Point>& polygon, unsigned char cost_value);
-
-      /**
-       * @brief  Reset to the static map outside of a window around the robot specified by the user
-       * @param size_x The x size of the window to keep unchanged 
-       * @param size_y The y size of the window to keep unchanged 
-       */
-      void resetMapOutsideWindow(double size_x, double size_y);
-
-      /**
-       * @brief  Clear all non-lethal obstacles outside of a window around the robot... including cells with NO_INFORMATION
-       * @param size_x The x size of the window to keep unchanged 
-       * @param size_y The y size of the window to keep unchanged 
-       */
-      void clearNonLethalWindow(double size_x, double size_y);
-
-      /**
-       * @brief  Returns a copy of the underlying costmap
-       * @param costmap A reference to the map to populate
-       */
-      void getCostmapCopy(Costmap2D& costmap) const;
-
-      /**
-       * @brief  Updates the costmap's static map with new information
-       * @param new_map The map to put into the costmap. The origin of the new
-       * map along with its size will determine what parts of the costmap's
-       * static map are overwritten.
-       */
-      void updateStaticMap(const nav_msgs::OccupancyGrid& new_map);
-
-      /**
-       * @brief  Get a copy of a window of the costmap centered at the robot's
-       * position. If the requested size of the window does not fit within the
-       * bounds of the costmap, the window is truncated automatically to fit.
-       * @param win_size_x The x size of the desired window in meters
-       * @param win_size_y The y size of the desired window in meters
-       * @param costmap A reference to the map to populate
-       */
-      void getCostmapWindowCopy(double win_size_x, double win_size_y, Costmap2D& costmap) const;
-
-      /**
-       * @brief  Get a copy of a window of the costmap centered at a given
-       * position. If the requested size of the window does not fit within the
-       * bounds of the costmap, the window is truncated automatically to fit.
-       * @param win_center_x The x center point of the desired window in meters
-       * @param win_center_y The y center point of the desired window in meters
-       * @param win_size_x The x size of the desired window in meters
-       * @param win_size_y The y size of the desired window in meters
-       * @param costmap A reference to the map to populate
-       */
-      void getCostmapWindowCopy(double win_center_x, double win_center_y, double win_size_x, double win_size_y, Costmap2D& costmap) const;
-
-      /**
-       * @brief  Returns the x size of the costmap in cells
-       * @return The x size of the costmap in cells
-       */
-      unsigned int getSizeInCellsX() const;
-
-      /**
-       * @brief  Returns the y size of the costmap in cells
-       * @return The y size of the costmap in cells
-       */
-      unsigned int getSizeInCellsY() const;
-
-      /**
-       * @brief  Returns the resolution of the costmap in meters
-       * @return The resolution of the costmap in meters
-       */
-      double getResolution() const;
-
-      /**
-       * @brief  Returns the global frame of the costmap
-       * @return The global frame of the costmap
-       */
-      std::string getGlobalFrameID() const;
-
-      /**
-       * @brief  Returns the local frame of the costmap
-       * @return The local frame of the costmap
-       */
-      std::string getBaseFrameID() const;
-
-      /**
-       * @brief  Returns the inscribed radius of the costmap
-       * @return The inscribed radius of the costmap
-       */
-      double getInscribedRadius() const;
-
-      /**
-       * @brief  Returns the circumscribed radius of the costmap
-       * @return The circumscribed radius of the costmap
-       */
-      double getCircumscribedRadius() const;
-
-      /**
-       * @brief  Returns the inflation radius of the costmap
-       * @return The inflation radius of the costmap
-       */
-      double getInflationRadius() const;
-
-      /**
-       * @brief  Returns the footprint of the robot in the robot_base_frame. To get the footprint in the global_frame use getOrientedFootprint
-       * @return The footprint of the robot in the robot_base_frame
-       */
-      std::vector<geometry_msgs::Point> getRobotFootprint() const;
-
-      /**
-       * @brief  Check if the observation buffers for the cost map are current
-       * @return True if the buffers are current, false otherwise
-       */
-      bool isCurrent() {return current_;}
-
-      /**
-       * @brief  Subscribes to sensor topics if necessary and starts costmap
-       * updates, can be called to restart the costmap after calls to either
-       * stop() or pause()
-       */
-      void start();
-
-      /**
-       * @brief  Stops costmap updates and unsubscribes from sensor topics
-       */
-      void stop();
-
-
-      /**
-       * @brief  Stops the costmap from updating, but sensor data still comes in over the wire
-       */
-      void pause() {
-        stop_updates_ = true;
-        initialized_ = false;
-      }
-
-
-      /**
-       * @brief  Resumes costmap updates
-       */
-      void resume(){
-        stop_updates_ = false;
-
-        //block until the costmap is re-initialized.. meaning one update cycle has run
-        ros::Rate r(100.0);
-        while(!initialized_)
-          r.sleep();
-      }
-
-    private:
-      /**
-       * @brief Callback for dynamic_reconfigure
-       */
-      void reconfigureCB(costmap_2d::Costmap2DConfig &config, uint32_t level);
-
-      void movementCB(const ros::TimerEvent &event);
-
-      /**
-       * @brief  Callback to update the costmap's map from the map_server
-       * @param new_map The map to put into the costmap. The origin of the new
-       * map along with its size will determine what parts of the costmap's
-       * static map are overwritten.
-       */
-      void incomingMap(const nav_msgs::OccupancyGridConstPtr& new_map);
-
-      /**
-       * @brief  Initialize static_data from a map
-       * @param new_map The map to initialize from
-       */
-      void initFromMap(const nav_msgs::OccupancyGrid& map);
-
-      /**
-       * @brief  A callback to handle buffering LaserScan messages
-       * @param message The message returned from a message notifier 
-       * @param buffer A pointer to the observation buffer to update
-       */
-      void laserScanCallback(const sensor_msgs::LaserScanConstPtr& message, const boost::shared_ptr<ObservationBuffer>& buffer);
-
-      /**
-       * @brief  A callback to handle buffering LaserScan messages which need to be filtered to turn Inf values into range_max.
-       * @param message The message returned from a message notifier 
-       * @param buffer A pointer to the observation buffer to update
-       */
-      void laserScanValidInfCallback(const sensor_msgs::LaserScanConstPtr& message, const boost::shared_ptr<ObservationBuffer>& buffer);
-
-      /**
-       * @brief  A callback to handle buffering PointCloud messages
-       * @param message The message returned from a message notifier 
-       * @param buffer A pointer to the observation buffer to update
-       */
-      void pointCloudCallback(const sensor_msgs::PointCloudConstPtr& message, const boost::shared_ptr<ObservationBuffer>& buffer);
-
-      /**
-       * @brief  A callback to handle buffering PointCloud2 messages
-       * @param message The message returned from a message notifier 
-       * @param buffer A pointer to the observation buffer to update
-       */
-      void pointCloud2Callback(const sensor_msgs::PointCloud2ConstPtr& message, const boost::shared_ptr<ObservationBuffer>& buffer);
-
-      /**
-       * @brief  The loop that handles updating the costmap
-       * @param  frequency The rate at which to run the loop
-       */
-      void mapUpdateLoop(double frequency);
-
-      /**
-       * @brief  Grab the footprint of the robot from the parameter server if available
-       */
-      std::vector<geometry_msgs::Point> loadRobotFootprint(ros::NodeHandle node, double inscribed_radius, double circumscribed_radius);
-
-      /**
-       * @brief  Return the shortest distance from a point to a line segment
-       */
-      double distanceToLine(double pX, double pY, double x0, double y0, double x1, double y1);
-
-      inline double distance(double x0, double y0, double x1, double y1){
-        return sqrt((x1 - x0) * (x1 - x0) + (y1 - y0) * (y1 - y0));
-      }
-
-      std::string name_;
-      tf::TransformListener& tf_; ///< @brief Used for transforming point clouds
-      laser_geometry::LaserProjection projector_; ///< @brief Used to project laser scans into point clouds
-      Costmap2D* costmap_; ///< @brief The underlying costmap to update
-      std::string global_frame_; ///< @brief The global frame for the costmap
-      std::string robot_base_frame_; ///< @brief The frame_id of the robot base
-      boost::thread* map_update_thread_; ///< @brief A thread for updating the map
-
-      std::vector<boost::shared_ptr<tf::MessageFilterBase> > observation_notifiers_; ///< @brief Used to make sure that transforms are available for each sensor
-      std::vector<boost::shared_ptr<message_filters::SubscriberBase> > observation_subscribers_; ///< @brief Used for the observation message filters
-      std::vector<boost::shared_ptr<ObservationBuffer> > observation_buffers_; ///< @brief Used to store observations from various sensors
-      std::vector<boost::shared_ptr<ObservationBuffer> > marking_buffers_; ///< @brief Used to store observation buffers used for marking obstacles
-      std::vector<boost::shared_ptr<ObservationBuffer> > clearing_buffers_; ///< @brief Used to store observation buffers used for clearing obstacles
-      bool rolling_window_; ///< @brief Whether or not the costmap should roll with the robot
-      bool current_; ///< @brief Whether or not all the observation buffers are updating at the desired rate
-      double transform_tolerance_; // timeout before transform errors
-      Costmap2DPublisher* costmap_publisher_;
-      bool stop_updates_, initialized_, stopped_;
-      bool publish_voxel_;
-      std::vector<geometry_msgs::Point> footprint_spec_;
-      ros::Publisher voxel_pub_;
-      mutable boost::recursive_mutex lock_;
-      bool map_update_thread_shutdown_;
-      bool save_debug_pgm_;
-      ros::Subscriber map_sub_;
-      bool map_initialized_;
-      std::string tf_prefix_;
-
-      //we need this to be able to initialize the map using a latched topic approach
-      //strictly speaking, we don't need the lock, but since this all happens on startup
-      //and there is little overhead... we'll be careful and use it anyways just in case
-      //the compiler or scheduler does something weird with the code
-      boost::recursive_mutex map_data_lock_;
-      nav_msgs::MapMetaData map_meta_data_;
-      std::vector<unsigned char> input_data_;
-      bool costmap_initialized_;
-
-      bool robot_stopped_, setup_, static_map_;
->>>>>>> 1b382679
 
 namespace costmap_2d
 {
 
+/** @brief A ROS wrapper for a 2D Costmap. Handles subscribing to
+ * topics that provide observations about obstacles in either the form
+ * of PointCloud or LaserScan messages. */
 class Costmap2DROS
 {
 public:
+  /**
+   * @brief  Constructor for the wrapper
+   * @param name The name for this costmap
+   * @param tf A reference to a TransformListener
+   */
   Costmap2DROS(std::string name, tf::TransformListener& tf);
   ~Costmap2DROS();
   void resizeMap(unsigned int size_x, unsigned int size_y, double resolution, double origin_x, double origin_y);
+
+  /**
+   * @brief  Subscribes to sensor topics if necessary and starts costmap
+   * updates, can be called to restart the costmap after calls to either
+   * stop() or pause()
+   */
   void start();
+
+  /**
+   * @brief  Stops costmap updates and unsubscribes from sensor topics
+   */
   void stop();
+
+  /**
+   * @brief  Stops the costmap from updating, but sensor data still comes in over the wire
+   */
   void pause();
+
+  /**
+   * @brief  Resumes costmap updates
+   */
   void resume();
+
   bool isCurrent()
-  {
-    return layered_costmap_->isCurrent();
-  }
+    {
+      return layered_costmap_->isCurrent();
+    }
+
+  /**
+   * @brief Get the pose of the robot in the global frame of the costmap
+   * @param global_pose Will be set to the pose of the robot in the global frame of the costmap
+   * @return True if the pose was set successfully, false otherwise
+   */
   bool getRobotPose(tf::Stamped<tf::Pose>& global_pose) const;
+
   Costmap2D* getCostmap()
-  {
-    return layered_costmap_->getCostmap();
-  }
+    {
+      return layered_costmap_->getCostmap();
+    }
+
+  /**
+   * @brief  Returns the global frame of the costmap
+   * @return The global frame of the costmap
+   */
   std::string getGlobalFrameID()
-  {
-    return global_frame_;
-  }
+    {
+      return global_frame_;
+    }
+
+  /**
+   * @brief  Returns the local frame of the costmap
+   * @return The local frame of the costmap
+   */
   std::string getBaseFrameID()
-  {
-    return robot_base_frame_;
-  }
+    {
+      return robot_base_frame_;
+    }
   LayeredCostmap* getLayeredCostmap()
-  {
-    return layered_costmap_;
-  }
+    {
+      return layered_costmap_;
+    }
 
 protected:
   LayeredCostmap* layered_costmap_;
   std::string name_;
-  tf::TransformListener& tf_;  /// < @brief Used for transforming point clouds
-  std::string global_frame_;  /// < @brief The global frame for the costmap
-  std::string robot_base_frame_;  /// < @brief The frame_id of the robot base
-  double transform_tolerance_;
+  tf::TransformListener& tf_;  ///< @brief Used for transforming point clouds
+  std::string global_frame_;  ///< @brief The global frame for the costmap
+  std::string robot_base_frame_;  ///< @brief The frame_id of the robot base
+  double transform_tolerance_; ///< timeout before transform errors
 
 private:
   void resetOldParameters(ros::NodeHandle& nh);
@@ -455,7 +153,7 @@
   void mapUpdateLoop(double frequency);
   bool map_update_thread_shutdown_;
   bool stop_updates_, initialized_, stopped_, robot_stopped_;
-  boost::thread* map_update_thread_;  /// < @brief A thread for updating the map
+  boost::thread* map_update_thread_;  ///< @brief A thread for updating the map
   ros::Timer timer_;
   ros::Time last_publish_;
   ros::Duration publish_cycle;
